--- conflicted
+++ resolved
@@ -22,10 +22,7 @@
 urlpatterns = [
     path('admin/', admin.site.urls),
     path('api/v1/', include('api.v1.urls')),
-<<<<<<< HEAD
     path('health/', HealthCheckView.as_view(), name='health-check'),
-=======
     path('accounts/', include('allauth.urls')),
->>>>>>> 7ac33d2e
     path('demo/logging/', LoggingDemoView.as_view(), name='logging-demo'),
 ]