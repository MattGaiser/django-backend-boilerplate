"""
URL configuration for DjangoBoilerplate project.

The `urlpatterns` list routes URLs to views. For more information please see:
    https://docs.djangoproject.com/en/5.2/topics/http/urls/
Examples:
Function views
    1. Add an import:  from my_app import views
    2. Add a URL to urlpatterns:  path('', views.home, name='home')
Class-based views
    1. Add an import:  from other_app.views import Home
    2. Add a URL to urlpatterns:  path('', Home.as_view(), name='home')
Including another URLconf
    1. Import the include() function: from django.urls import include, path
    2. Add a URL to urlpatterns:  path('blog/', include('blog.urls'))
"""

from django.contrib import admin
<<<<<<< HEAD
from django.urls import path, include

urlpatterns = [
    path('admin/', admin.site.urls),
    path('api/v1/', include('api.v1.urls')),
    path('accounts/', include('allauth.urls')),
=======
from django.urls import include, path

from core.demo_views import LoggingDemoView

urlpatterns = [
    path("admin/", admin.site.urls),
    path("api/v1/", include("api.v1.urls")),
    path("accounts/", include("allauth.urls")),
    path("demo/logging/", LoggingDemoView.as_view(), name="logging-demo"),
>>>>>>> a26b5755
]<|MERGE_RESOLUTION|>--- conflicted
+++ resolved
@@ -16,14 +16,6 @@
 """
 
 from django.contrib import admin
-<<<<<<< HEAD
-from django.urls import path, include
-
-urlpatterns = [
-    path('admin/', admin.site.urls),
-    path('api/v1/', include('api.v1.urls')),
-    path('accounts/', include('allauth.urls')),
-=======
 from django.urls import include, path
 
 from core.demo_views import LoggingDemoView
@@ -33,5 +25,4 @@
     path("api/v1/", include("api.v1.urls")),
     path("accounts/", include("allauth.urls")),
     path("demo/logging/", LoggingDemoView.as_view(), name="logging-demo"),
->>>>>>> a26b5755
 ]