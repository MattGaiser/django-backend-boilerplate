import factory
from factory.django import DjangoModelFactory
from faker import Faker
<<<<<<< HEAD
from core.models import User, Organization, OrganizationMembership, OrgRole, Project
=======
from core.models import User, Organization, OrganizationMembership
from constants.roles import OrgRole
>>>>>>> df43936b

fake = Faker()


class UserFactory(DjangoModelFactory):
    """Factory for creating User instances for testing."""
    
    class Meta:
        model = User
        skip_postgeneration_save = True
    
    email = factory.Sequence(lambda n: f"user{n}@example.com")
    full_name = factory.Faker('name')
    is_active = True
    is_staff = False
    is_superuser = False
    language = 'en'
    timezone = 'UTC'
    last_login_ip = factory.Faker('ipv4')
    
    @factory.post_generation
    def password(self, create, extracted, **kwargs):
        """Set password for the user."""
        if not create:
            return
        
        password = extracted or 'testpass123'
        self.set_password(password)
        self.save()
    
    @classmethod
    def create_superuser(cls, **kwargs):
        """Create a superuser instance."""
        kwargs.update({
            'is_staff': True,
            'is_superuser': True,
            'is_active': True,
        })
        return cls(**kwargs)
    
    @classmethod
    def create_staff_user(cls, **kwargs):
        """Create a staff user instance."""
        kwargs.update({
            'is_staff': True,
            'is_active': True,
        })
        return cls(**kwargs)


class OrganizationFactory(DjangoModelFactory):
    """Factory for creating Organization instances for testing."""
    
    class Meta:
        model = Organization
    
    name = factory.Faker('company')
    description = factory.Faker('text', max_nb_chars=200)
    is_active = True


class OrganizationMembershipFactory(DjangoModelFactory):
    """Factory for creating OrganizationMembership instances for testing."""
    
    class Meta:
        model = OrganizationMembership
    
    user = factory.SubFactory(UserFactory)
    organization = factory.SubFactory(OrganizationFactory)
    role = factory.Iterator([choice[0] for choice in OrgRole.choices])
    is_default = False
    
    @classmethod
    def create_default_membership(cls, **kwargs):
        """Create a default membership for a user."""
        kwargs.update({'is_default': True})
        return cls(**kwargs)
    
    @classmethod
    def create_admin_membership(cls, **kwargs):
        """Create an admin membership."""
        kwargs.update({'role': OrgRole.ADMIN})
        return cls(**kwargs)
    
    @classmethod
<<<<<<< HEAD
    def create_super_admin_membership(cls, **kwargs):
        """Create a super admin membership."""
        kwargs.update({'role': OrgRole.SUPER_ADMIN})
        return cls(**kwargs)


class ProjectFactory(DjangoModelFactory):
    """Factory for creating Project instances for testing."""
    
    class Meta:
        model = Project
    
    name = factory.Faker('catch_phrase')
    description = factory.Faker('text', max_nb_chars=500)
    status = factory.Iterator([choice[0] for choice in Project.StatusChoices.choices])
    is_active = True
    organization = factory.SubFactory(OrganizationFactory)
    start_date = factory.Faker('date_this_year')
    end_date = factory.LazyAttribute(
        lambda obj: fake.date_between(
            start_date=obj.start_date,
            end_date='+1y'
        ) if obj.start_date else None
    )
    
    @classmethod
    def create_active_project(cls, **kwargs):
        """Create an active project."""
        kwargs.update({
            'status': Project.StatusChoices.ACTIVE,
            'is_active': True,
        })
        return cls(**kwargs)
    
    @classmethod
    def create_completed_project(cls, **kwargs):
        """Create a completed project."""
        kwargs.update({
            'status': Project.StatusChoices.COMPLETED,
            'is_active': False,
        })
=======
    def create_manager_membership(cls, **kwargs):
        """Create a manager membership."""
        kwargs.update({'role': OrgRole.MANAGER})
>>>>>>> df43936b
        return cls(**kwargs)<|MERGE_RESOLUTION|>--- conflicted
+++ resolved
@@ -1,12 +1,9 @@
 import factory
 from factory.django import DjangoModelFactory
 from faker import Faker
-<<<<<<< HEAD
 from core.models import User, Organization, OrganizationMembership, OrgRole, Project
-=======
 from core.models import User, Organization, OrganizationMembership
 from constants.roles import OrgRole
->>>>>>> df43936b
 
 fake = Faker()
 
@@ -17,7 +14,7 @@
     class Meta:
         model = User
         skip_postgeneration_save = True
-    
+
     email = factory.Sequence(lambda n: f"user{n}@example.com")
     full_name = factory.Faker('name')
     is_active = True
@@ -32,11 +29,11 @@
         """Set password for the user."""
         if not create:
             return
-        
+
         password = extracted or 'testpass123'
         self.set_password(password)
         self.save()
-    
+
     @classmethod
     def create_superuser(cls, **kwargs):
         """Create a superuser instance."""
@@ -92,19 +89,18 @@
         return cls(**kwargs)
     
     @classmethod
-<<<<<<< HEAD
-    def create_super_admin_membership(cls, **kwargs):
-        """Create a super admin membership."""
-        kwargs.update({'role': OrgRole.SUPER_ADMIN})
+    def create_manager_membership(cls, **kwargs):
+        """Create a manager membership."""
+        kwargs.update({'role': OrgRole.MANAGER})
         return cls(**kwargs)
 
 
 class ProjectFactory(DjangoModelFactory):
     """Factory for creating Project instances for testing."""
-    
+
     class Meta:
         model = Project
-    
+
     name = factory.Faker('catch_phrase')
     description = factory.Faker('text', max_nb_chars=500)
     status = factory.Iterator([choice[0] for choice in Project.StatusChoices.choices])
@@ -117,7 +113,7 @@
             end_date='+1y'
         ) if obj.start_date else None
     )
-    
+
     @classmethod
     def create_active_project(cls, **kwargs):
         """Create an active project."""
@@ -126,7 +122,7 @@
             'is_active': True,
         })
         return cls(**kwargs)
-    
+
     @classmethod
     def create_completed_project(cls, **kwargs):
         """Create a completed project."""
@@ -134,9 +130,4 @@
             'status': Project.StatusChoices.COMPLETED,
             'is_active': False,
         })
-=======
-    def create_manager_membership(cls, **kwargs):
-        """Create a manager membership."""
-        kwargs.update({'role': OrgRole.MANAGER})
->>>>>>> df43936b
         return cls(**kwargs)