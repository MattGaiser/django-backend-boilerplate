"""
URL configuration for API v1.

Defines all endpoints for version 1 of the API with proper routing
and viewset registration.
"""

from django.urls import path, include
from rest_framework.routers import DefaultRouter
from api.v1.views.user import UserViewSet, PublicUserViewSet
from api.v1.views.auth import (
    obtain_auth_token,
    revoke_auth_token, 
    refresh_auth_token,
    token_info
)
<<<<<<< HEAD
from api.v1.views.flow_trigger import trigger_hello_world_flow
=======
from api.v1.views.version import version_info
>>>>>>> 9d2db679

# Create the main router for v1 API
router = DefaultRouter()

# Register viewsets
router.register(r'users', UserViewSet, basename='users')
router.register(r'public/users', PublicUserViewSet, basename='public-users')

# URL patterns for v1 API
urlpatterns = [
    # Version endpoint  
    path('version/', version_info, name='api-version'),
    
    # Authentication endpoints
    path('auth/token/', obtain_auth_token, name='api-token-auth'),
    path('auth/revoke-token/', revoke_auth_token, name='api-token-revoke'),
    path('auth/refresh-token/', refresh_auth_token, name='api-token-refresh'),
    path('auth/token-info/', token_info, name='api-token-info'),
    
    # Flow trigger endpoints
    path('flows/test-run/', trigger_hello_world_flow, name='trigger-hello-world-flow'),
    
    # Include router URLs
    path('', include(router.urls)),
]<|MERGE_RESOLUTION|>--- conflicted
+++ resolved
@@ -14,11 +14,9 @@
     refresh_auth_token,
     token_info
 )
-<<<<<<< HEAD
+
 from api.v1.views.flow_trigger import trigger_hello_world_flow
-=======
 from api.v1.views.version import version_info
->>>>>>> 9d2db679
 
 # Create the main router for v1 API
 router = DefaultRouter()
