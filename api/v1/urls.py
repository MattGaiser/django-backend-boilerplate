--- conflicted
+++ resolved
@@ -32,21 +32,15 @@
 # URL patterns for v1 API
 urlpatterns = [
     # API discovery endpoint
-<<<<<<< HEAD
     path('', api_root, name='api-root'),
     
     # System endpoints
     path('version/', version_info, name='api-version'),
     path('health/', HealthCheckView.as_view(), name='api-health-check'),
-    
+
     # Demo endpoints
     path('demo/logging/', LoggingDemoView.as_view(), name='api-logging-demo'),
     
-=======
-    path("", api_root, name="api-root"),
-    # Version endpoint
-    path("version/", version_info, name="api-version"),
->>>>>>> a26b5755
     # Authentication endpoints
     path("auth/token/", obtain_auth_token, name="api-token-auth"),
     path("auth/revoke-token/", revoke_auth_token, name="api-token-revoke"),
