--- conflicted
+++ resolved
@@ -78,13 +78,8 @@
             content = self.test_file_content
         return SimpleUploadedFile(name, content, content_type="text/plain")
 
-<<<<<<< HEAD
-    @patch('core.services.storage.OrganizationScopedGCSStorage')
-    def test_upload_file_success_admin(self, mock_storage_class):
-=======
     @patch('core.services.storage.StorageService')
     def test_upload_file_success_admin(self, mock_storage_service_class):
->>>>>>> ff56d50e
         """Test successful file upload as admin."""
         # Mock storage service
         mock_service = MagicMock()
@@ -112,13 +107,8 @@
         assert 'file' in response.data
         assert response.data['message'] == 'File uploaded successfully'
 
-<<<<<<< HEAD
-    @patch('core.services.storage.OrganizationScopedGCSStorage')
-    def test_upload_file_success_manager(self, mock_storage_class):
-=======
     @patch('core.services.storage.StorageService')
     def test_upload_file_success_manager(self, mock_storage_service_class):
->>>>>>> ff56d50e
         """Test successful file upload as manager."""
         # Mock storage service
         mock_service = MagicMock()
